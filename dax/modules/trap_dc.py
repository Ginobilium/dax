from __future__ import annotations  # Postponed evaluation of annotations
from functools import lru_cache

import math
import typing
import pathlib
import numpy as np

from dax.experiment import *
from trap_dac_utils.reader import BaseReader, SpecialCharacter, SOLUTION_T, MAP_T, CONFIG_T
from trap_dac_utils.schemas import LINEAR_COMBO
from trap_dac_utils.types import LABEL_FIELD

import artiq.coredevice.zotino  # type: ignore[import]
import artiq.coredevice.ad53xx  # type: ignore[import]

"""Zotino Path and Line types"""
_ZOTINO_KEY_T = typing.List[float]
_ZOTINO_VALUE_T = typing.List[int]
_ZOTINO_LINE_T = typing.Tuple[_ZOTINO_KEY_T, _ZOTINO_VALUE_T]
_ZOTINO_SOLUTION_T = typing.List[_ZOTINO_LINE_T]
_ZOTINO_LINE_MU_T = typing.List[int]
_ZOTINO_SOLUTION_MU_T = typing.List[_ZOTINO_LINE_MU_T]

__all__ = ['TrapDcModule', 'ZotinoReader', 'ZotinoLinearComboModule']


class _LinearComboConfigAttrs:
    """A module to represent a single parameter and it's corresponding data fields
    """
    _attrs: typing.Dict[str, typing.Any]
    _reader: ZotinoReader

    def __init__(self, cfg: CONFIG_T, reader: ZotinoReader):
        self._attrs = dict(cfg)
        self._attrs.setdefault('value', 0.)
        self._reader = reader

    def __getitem__(self, arg: str) -> typing.Any:
        return self._attrs[arg]

    def __setitem__(self, arg: str, newvalue: typing.Any) -> None:
        self._attrs[arg] = newvalue

    def get(self, arg: str, default: typing.Any) -> typing.Any:
        self._attrs.get(arg, default=default)

    def solution(self) -> SOLUTION_T:
        file = self._attrs.get('file', default=f'{self._attrs["name"]}.csv')
        line = self._attrs.get('line', default=0)
        return self._reader.read_solution(file, line, line)

    def in_range(self) -> bool:
        val = self._attrs['value']
        maxi = self._attrs.get('max', default=float('inf'))
        mini = self._attrs.get('min', default=float('-inf'))

        if val is None:
            return True
        assert isinstance(val, float) and isinstance(mini, float) and isinstance(maxi, float)
        assert mini < maxi
        return mini <= val <= maxi


_ZOTINO_CONFIG_T = typing.Dict[str, _LinearComboConfigAttrs]


class ZotinoLinearComboModule:
    """A module to represent linear combination configuration files

    This module can be used to get solution lines and combine them with others
    Then these new lines can be fed back into the zotino module to continue processing
    """
    _config: _ZOTINO_CONFIG_T
    """The configuration dict that contains field names mapped to config data"""

    def __init__(self, config_file: str, reader: ZotinoReader):
        """Constructor of zotino linear combination module

        :param config_file: The string name of the file where the configuration is
        :param reader: A reader to use for retrieving solutions corresponding to parameter
        """
        config = reader.read_config(config_file, schema=LINEAR_COMBO)
        self._config = {d['name']: _LinearComboConfigAttrs(d, reader) for d in config['params']}

    def __getitem__(self, arg: str) -> _LinearComboConfigAttrs:
        """Method to make object indexible

        :param arg: The string argument to index on

        :return: The configuration attribute
        """
        return self._config[arg]

    def verify(self) -> None:
        """A method to check that the fields are all acceptible values as defined by
        the instance contraints
        """
        for f, attrs in self._config.items():
            if not attrs.in_range():
                raise ValueError(f'Field {f}={attrs["value"]} is out of range')

    def from_arguments(self, env: HasEnvironment, *,
                       prefix: str = '', group: typing.Optional[str] = None) -> None:
        """Updates the config with the values that the user input for each field

        :param env: The environment to get the arguments from
        :param prefix: The prefix to add to the field name when displaying
        :param group: The name of the group to put the argument under
        """
        assert isinstance(env, HasEnvironment)

        for f in self.fields():
            self._config[f]['value'] = self.get_argument(
                env, f, default=self._config[f]['value'], prefix=prefix, group=group)

    def get_argument(self, env: HasEnvironment, field: str, default: float, *,
                     prefix: str = '', group: typing.Optional[str], tooltip: typing.Optional[str] = None,
                     **kwargs: typing.Any):
        """A method to get the arguments from the environment, used in experiments to set the config fields

        :param env: The environment to get the arguments from
        :param field: The field to get the argument of
        :param default: The default value to set for the argument of the field
        :param prefix: The prefix to add to the field name when displaying
        :param group: The name of the group to put the argument under
        :param tooltip: A tooltip message to show for the argument

        :return: The user input for the field argument value
        """
        assert isinstance(env, HasEnvironment)
        assert isinstance(field, str)
        assert isinstance(default, float)
        assert isinstance(prefix, str)
        assert isinstance(group, str) or group is None
        assert isinstance(tooltip, str) or tooltip is None

        if group is None:
            group = 'Zotino overrides'

        number_kwargs = self._config[field].get('args', {})
        number_kwargs.update(kwargs)

        return env.get_argument(
            f'{prefix}{field.upper()}',
            NumberValue(default, **number_kwargs),
            group=group, tooltip=tooltip
        )

    def fields(self) -> typing.Sequence[str]:
        """A method to get all of the config fields as a list of strings

        :return: A list of strings of the config fields
        """
        return list(self._config.keys())


class TrapDcModule(DaxModule):
    """A trap DC module using a Zotino device, inheriting from AD53XX.

    This module controls a Zotino used for trap DC. The device has 32 channels of DC voltage output that can be set
    using functions from this module.

    Solution files, which can be .csv or generated by a .py file, can be read into a python object and compressed
    for efficient zotino output. A map file is used to connect the output channels with the solution file pins.

    Using the prepared solution files, this module provides functions to shuttle these solutions at a predefined
    speed. There is the option to use DMA caching to lower the necessary amount of slack to prepend to your
    experiments.

    Notes when considering using this module:

    - Functions are provided to return the expected amount of slack needed to shuttle a solution at a given speed
      without underflow. However, this is meant to be an approximate calculation and can be configured as needed.
    - Everything in this module is Zotino specific. As other DC traps are needed they should be created separately.
    """

    _DMA_STARTUP_TIME: typing.ClassVar[float] = 1.728 * us
    """Startup time for DMA (s). Measured in the RTIO benchmarking tests during CI"""

    _zotino: artiq.coredevice.zotino.Zotino
    _solution_path: pathlib.Path
    _map_file: pathlib.Path
    _reader: ZotinoReader
    _min_line_delay_mu: np.int64
    _calculator: ZotinoCalculator

    def build(self,  # type: ignore[override]
              *,
              key: str,
              solution_path: str,
              map_file: str) -> None:
        """Build the trap DC module

        :param key: The key of the zotino device
        :param solution_path: The path name of the solution file directory
        :param map_file: The path name of a single map file
        """
        assert isinstance(key, str)
        assert isinstance(solution_path, str)
        assert isinstance(map_file, str)

        # Get devices
        self._zotino = self.get_device(key, artiq.coredevice.zotino.Zotino)
        self.update_kernel_invariants('_zotino')

        # Get the solution path
        self._solution_path = pathlib.Path(solution_path)

        # map file is the relative map file path
        self._map_file = pathlib.Path(map_file)

        # Initialize Zotino Reader
        self._reader = ZotinoReader(
            self._solution_path, self._map_file)

    @host_only
    def init(self) -> None:
        """Initialize this module."""
        # Get profile loader
        # Below calculated from set_dac_mu and load functions
        # https://m-labs.hk/artiq/manual/_modules/artiq/coredevice/ad53xx.html#AD53xx
        self._min_line_delay_mu = np.int64(self.core.seconds_to_mu(1500 * ns)
                                           + 2 * self._zotino.bus.ref_period_mu
                                           + self._reader.num_labels()
                                           * self._zotino.bus.xfer_duration_mu)
        self.update_kernel_invariants('_min_line_delay_mu')
        self._reader.init(self._zotino)
        self._calculator = ZotinoCalculator(np.int64(self.core.seconds_to_mu(self._DMA_STARTUP_TIME)))

    @host_only
    def post_init(self) -> None:
        pass

    @property
    def solution_path(self) -> str:
        """Get the solution path

        :return: The path to the solution file directory
        """
        return self._reader.solution_path

    @property
    def reader(self) -> ZotinoReader:
        """Get the reader

        :return: The reader associated with this instance
        """
        return self._reader

    @host_only
    def read_line_mu(self,
                     file_name: typing.Optional[str] = None,
                     index: int = 0,
<<<<<<< HEAD
                     multiplier: float = 1.0,
                     reader_solution: typing.Optional[SOLUTION_T] = None) -> _ZOTINO_LINE_T_MU:
=======
                     multiplier: float = 1.0) -> _ZOTINO_LINE_MU_T:
>>>>>>> afa50a89
        """Read in a single line of a solutions file and return the line in zotino form.
        Optionally apply multiplier to all voltages in path

        Note that the Zotino Path Voltages are given in **MU**.

        May provide either file_name and reader_solution. If both or provided the file name will be used

        :param file_name: Solution file to parse the path from
        :param index: Line in path to get. A 0 indicates the first line
        :param multiplier: Optionally scale the voltages by a constant
        :param reader_solution: Optional solution python object representation

        :return: Zotino module interpretable solution line with packed voltages and channels
        """
<<<<<<< HEAD
        path = self._read_line(file_name=file_name, index=index, multiplier=multiplier,
                               reader_solution=reader_solution)
        path_mu = (self._reader.convert_to_mu(path[0]), path[1])
        return path_mu
=======
        path = self._read_line(file_name, index, multiplier)
        return self._reader.line_to_mu(path)
>>>>>>> afa50a89

    @host_only
    def _read_line(self,
                   *,
                   file_name: typing.Optional[str] = None,
                   reader_solution: typing.Optional[SOLUTION_T] = None,
                   index: int = 0,
                   multiplier: float = 1.0) -> _ZOTINO_LINE_T:
        """Read in a single line of a solutions file and return the line in zotino form.
        Optionally apply multiplier to all voltages in path

        Note that the Zotino Path Voltages are given in **V**.

        May provide either file_name and reader_solution. If both or provided the file name will be used

        :param file_name: Optional solution file to parse the path from
        :param reader_solution: Optional solution python object representation
        :param index: Line in path to get. A 0 indicates the first line
        :param multiplier: Optionally scale the voltages by a constant

        :return: Zotino module interpretable solution line with voltages in V
        """
        if file_name is not None:
            unprepared_line = self._reader.process_solution(self._reader.read_solution(file_name))[index]
        elif reader_solution is not None:
            unprepared_line = self._reader.process_solution(reader_solution)[index]
        else:
            raise ValueError("Must pass in either file_name or reader_solution")
        # multiply each solution list with multiplier
        line = (
            (np.asarray(unprepared_line[0]) * multiplier).tolist(),  # type: ignore[attr-defined]
            unprepared_line[1])

        return line

    @host_only
    def read_solution_mu(self,
                         file_name: str,
                         start: int = 0,
                         end: int = -1,
                         reverse: bool = False,
                         multiplier: float = 1.0) -> _ZOTINO_SOLUTION_MU_T:
        """Read in a segment of a solutions file and return the path in zotino form.
        Optionally reverse path and/or apply multiplier to all voltages in path

        Note that the Zotino Path Voltages are given in **MU**.

        :param file_name: Solution file to parse the path from
        :param start: Starting index of path (inclusive). Default 0 signals to start with first solution line
        :param end: End index of path (inclusive). Default -1 signals to end with last solution line
        :param reverse: Optionally return a reversed path. I.E. From end to start
        :param multiplier: Optionally scale the voltages by a constant

        :return: Zotino module interpretable solution path with packed voltages and channels
        """
        path = self._read_solution(file_name, start, end,
                                   reverse, multiplier)
        return self._reader.solution_to_mu(path)

    @host_only
    def _read_solution(self,
                       file_name: str,
                       start: int = 0,
                       end: int = -1,
                       reverse: bool = False,
                       multiplier: float = 1.0) -> _ZOTINO_SOLUTION_T:
        """Read in a segment of a solutions file and return the path in zotino form.
        Optionally reverse path and/or apply multiplier to all voltages in path

        Note that the Zotino Path Voltages are given in **V**.

        :param file_name: Solution file to parse the path from
        :param start: Starting index of path (inclusive). Default 0 signals to start with first solution line
        :param end: End index of path (inclusive). Default -1 signals to end with last solution line
        :param reverse: Optionally return a reversed path. I.E. From end to start
        :param multiplier: Optionally scale the voltages by a constant

        :return: Zotino module interpretable solution path with voltages in V
        """

        solution = self._reader.process_solution(self._reader.read_solution(file_name))
        if end == -1:
            end = len(solution) - 1

        # multiply each solution list with multiplier
        for i, t in enumerate(solution):
            solution[i] = (
                (np.asarray(t[0]) * multiplier).tolist(), t[1])  # type: ignore[attr-defined]

        trimmed_solution = solution[start:end + 1]
        if reverse:
            trimmed_solution.reverse()

        path: _ZOTINO_SOLUTION_T = [trimmed_solution[0]]
        path.extend([self._reader.get_line_diff(t, trimmed_solution[i])
                     for i, t in enumerate(trimmed_solution[1:])])

        return path

    @host_only
    def list_solutions(self) -> typing.Sequence[str]:
        """Get a list of each solution file available in the solutions
        directory

        :return: The list of names of solution files available
        """

        return self._reader.list_solutions()

    @kernel
    def record_dma(self,
                   name: TStr,
                   solution: TList(TList(TInt32)),  # type: ignore[valid-type]
                   line_delay: TFloat) -> TStr:
        """Record the setting of sequential lines of voltages on the zotino device given a list
        of voltages (MU) and corresponding channels

        :param name: Name of DMA trace
        :param solution: A list of packed voltage and channel lines to set
        :param line_delay: A delay (s) inserted after the line is set
            Must be greater than the SPI write time for the number of used channels

        :return: Unique key for DMA Trace
        """
        return self.record_dma_mu(name,
                                  solution,
                                  self.core.seconds_to_mu(line_delay))

    @kernel
    def record_dma_mu(self,
                      name: TStr,
                      solution: TList(TList(TInt32)),  # type: ignore[valid-type]
                      line_delay: TInt64) -> TStr:
        """Record the setting of sequential lines of voltages on the zotino device given a list
        of voltages (MU) and corresponding channels

        :param name: Name of DMA trace
        :param solution: A list of packed voltage and channel lines to set
        :param line_delay: A delay (MU) inserted after the line is set
            Must be greater than the SPI write time for the number of used channels

        :return: Unique key for DMA Trace
        """
        if line_delay <= self._min_line_delay_mu:
            raise ValueError(f"Line Delay must be greater than {self._min_line_delay_mu}")
        dma_name = self.get_system_key(name)
        with self.core_dma.record(dma_name):
            for t in solution:
                self.set_line(t)
                delay_mu(line_delay)
        return dma_name

    @kernel
    def record_dma_rate(self,
                        name: TStr,
                        solution: TList(TList(TInt32)),  # type: ignore[valid-type]
                        line_rate: TFloat) -> TStr:
        """Record the setting of sequential lines of voltages on the zotino device given a list
        of voltages (MU) and corresponding channels

        :param name: Name of DMA trace
        :param solution: A list of packed voltage and channel lines to set
        :param line_rate: A rate (Hz) to define speed to set each line
            Must be greater than the SPI write time for the number of used channels

        :return: Unique key for DMA Trace
        """
        return self.record_dma_mu(name,
                                  solution,
                                  self.core.seconds_to_mu(1.0 / line_rate))

    @kernel
    def get_dma_handle(self, key: TStr) -> TTuple([TInt32, TInt64, TInt32]):  # type: ignore[valid-type]
        """Get the DMA handle associated with the name of the recording

        :param key: Unique key of the recording

        :return: Handle used to playback the DMA Recording
        """
        return self.core_dma.get_handle(key)

    @kernel
    def shuttle_dma(self, key: TStr):
        """Play back a DMA recording specified by the key

        :param key: The key of the DMA recording to directly play back
        """
        self.core_dma.playback(key)

    @kernel
    def shuttle_dma_handle(self, handle: TTuple([TInt32, TInt64, TInt32])):  # type: ignore[valid-type]
        """Play back a DMA recording specified by the handle

        :param handle: The handle of the DMA recording to directly play back
        """
        self.core_dma.playback_handle(handle)

    @kernel
    def shuttle(self,
                solution: TList(TList(TInt32)),  # type: ignore[valid-type]
                line_delay: TFloat):
        """Set sequential lines of voltages on the zotino device given a list of voltages (MU) and
        corresponding channels

        :param solution: A list of packed voltage and channel lines to set
        :param line_delay: A delay (s) inserted after the line is set
            Must be greater than the SPI write time for the number of used channels
        """
        self.shuttle_mu(solution, self.core.seconds_to_mu(line_delay))

    @kernel
    def shuttle_mu(self,
                   solution: TList(TList(TInt32)),  # type: ignore[valid-type]
                   line_delay: TInt64):
        """Set sequential lines of voltages on the zotino device given a list of voltages (MU) and
        corresponding channels

        :param solution: A list of packed voltage and channel lines to set
        :param line_delay: A delay (MU) inserted after the line is set
            Must be greater than the SPI write time for the number of used channels
        """
        if line_delay <= self._min_line_delay_mu:
            raise ValueError(f"Line Delay must be greater than {self._min_line_delay_mu}")
        for t in solution:
            self.set_line(t)
            delay_mu(line_delay)

    @kernel
    def shuttle_rate(self,
                     solution: TList(TList(TInt32)),  # type: ignore[valid-type]
                     line_rate: TFloat):
        """Set sequential lines of voltages on the zotino device given a list of voltages (MU) and
        corresponding channels

        :param solution: A list of packed voltage and channel lines to set
        :param line_rate: A rate (Hz) to define speed to set each line
            Must be greater than the SPI write time for the number of used channels
        """
        self.shuttle_mu(solution, self.core.seconds_to_mu(1 / line_rate))
        return

    @kernel
    def set_line(self,
                 line: TList(TInt32)):  # type: ignore[valid-type]
        """Set a line of voltages on the zotino device given a list of packed voltages and channels into one
        32-bit int

        :param line: Up to 32 (# of Zotino channels) 32-bit ints with voltage and channel packed in
        """
        for val in line:
            self._zotino.bus.write(val)
        self._zotino.load()

    @host_only
    def calculate_slack(self,
                        solution: _ZOTINO_SOLUTION_MU_T,
                        line_delay: float) -> float:
        """Calculate the slack required to shuttle solution with desired delay
        This method is used to prevent underflow when shuttling solutions
        If the desired line delay is >> than the communication delay, then the default amount
        of slack may be sufficient

        :param solution: The desired solution to shuttle
        :param line_delay: The desired line delay (s) to shuttle solution with

        :return: The necessary slack (s) to shuttle solution"""
        return self.core.mu_to_seconds(
            self.calculate_slack_mu(solution,
                                    self.core.seconds_to_mu(line_delay)))

    @host_only
    def calculate_slack_mu(self,
                           solution: _ZOTINO_SOLUTION_MU_T,
                           line_delay: np.int64) -> np.int64:
        """Calculate the slack required to shuttle solution with desired delay
        This method is used to prevent underflow when shuttling solutions
        If the desired line delay is >> than the communication delay, then the default amount
        of slack may be sufficient

        :param solution: The desired solution to shuttle
        :param line_delay: The desired line delay (MU) to shuttle solution with

        :return: The necessary slack (MU) to shuttle solution"""
        if line_delay < self._min_line_delay_mu:
            raise ValueError(f"Line Delay must be greater than {self._min_line_delay_mu}")
        return self._calculator.slack_mu(self._list_num_channels(solution),
                                         line_delay,
                                         self._min_line_delay_mu)

    @host_only
    def calculate_dma_slack(self,
                            solution: _ZOTINO_SOLUTION_MU_T,
                            line_delay: float) -> float:
        """Calculate the slack required to shuttle solution with dma and with desired delay
        This method is used to prevent underflow when shuttling solutions
        If the desired line delay is >> than the communication delay, then the default amount
        of slack may be sufficient

        :param solution: The desired solution to shuttle
        :param line_delay: The desired line delay (s) to shuttle solution with

        :return: The necessary slack (s) to shuttle solution"""
        return self.core.mu_to_seconds(
            self.calculate_dma_slack_mu(solution,
                                        self.core.seconds_to_mu(line_delay)))

    @host_only
    def calculate_dma_slack_mu(self,
                               solution: _ZOTINO_SOLUTION_MU_T,
                               line_delay: np.int64) -> np.int64:
        """Calculate the slack required to shuttle solution with dma and with desired delay
        This method is used to prevent underflow when shuttling solutions
        If the desired line delay is >> than the communication delay, then the default amount
        of slack may be sufficient

        :param solution: The desired solution to shuttle
        :param line_delay: The desired line delay (MU) to shuttle solution with

        :return: The necessary slack (MU) to shuttle solution"""
        if line_delay < self._min_line_delay_mu:
            raise ValueError(f"Line Delay must be greater than {self._min_line_delay_mu}")
        return self._calculator.slack_mu(self._list_num_channels(solution),
                                         line_delay,
                                         self._min_line_delay_mu,
                                         True)

    @host_only
    def _list_num_channels(self, solution: _ZOTINO_SOLUTION_MU_T) -> typing.Sequence[int]:
        """Given a zotino solution, list the length of each row in terms of number of channels

        :param solution: Any zotino solution

        :return: A list of number of channels that need to be set for each row"""
        return [len(t) for t in solution]

    @host_only
    def configure_calculator(self,
                             *,
                             dma_startup_time: typing.Optional[float] = None,
                             comm_delay_intercept_mu: typing.Optional[np.int64] = None,
                             comm_delay_slope_mu: typing.Optional[np.int64] = None,
                             dma_comm_delay_intercept_mu: typing.Optional[np.int64] = None,
                             dma_comm_delay_slope_mu: typing.Optional[np.int64] = None) -> None:
        """Configure measured parameters that will affect slack calculations
        Each configuration is set if and only if the argument is passed in and is not None
        All original values were calculated from benchmarking

        :param dma_startup_time: The time it takes for DMA to start up in (s)
        :param comm_delay_intercept_mu: The intercept of the linear communication time between
            artiq and the kernel as a function of total channels
        :param comm_delay_slope_mu: The slope of the linear communication time between
            artiq and the kernel as a function of total channels
        :param dma_comm_delay_intercept_mu: The intercept of the linear communication time between
            artiq and the kernel for dma playback as a function of total channels
        :param dma_comm_delay_slope_mu: The slope of the linear communication time between
            artiq and the kernel for dma playback as a function of total channels
        """
        dma_startup_time_mu = None if dma_startup_time is None else np.int64(self.core.seconds_to_mu(dma_startup_time))
        self._calculator.configure(dma_startup_time_mu=dma_startup_time_mu,
                                   comm_delay_intercept_mu=comm_delay_intercept_mu,
                                   comm_delay_slope_mu=comm_delay_slope_mu,
                                   dma_comm_delay_intercept_mu=dma_comm_delay_intercept_mu,
                                   dma_comm_delay_slope_mu=dma_comm_delay_slope_mu)

    @host_only
    def add_linear_combination_arguments(self, env: HasEnvironment, *,
                                         linear_combination_config: ZotinoLinearComboModule,
                                         group: typing.Optional[str] = 'DAC configuration') -> None:
        """Add arguments to the experiment for overriding configuration input configuration with values from user.

        This function can only be called during the build phase.
        This function must be called **after** any system build function calls.

        :param env: The ARTIQ environment object that is in the build phase (normally ``self``)
        :param linear_combination_config: A linear combination configuration object to store user input values to
        :param group: Argument group name (optional)
        """
        assert isinstance(env, HasEnvironment)
        assert isinstance(group, str) or group is None

        # Config arguments
        linear_combination_config.from_arguments(
            env, prefix='', group=group
        )


class ZotinoCalculator:
    """This class is used to calculate the Zotino specific slack needed to shuttle solutions.

    The slack needed is calculated using core communications measurements as well as SPI
    communication measurements.

    The parameters used to calculate this slack can be overwritten through configuration
    if desired.

    The calculations done here are not a guarantee of solution shuttling success but can provide
    a helpful baseline.
    """

    _dma_startup_time_mu: np.int64
    _comm_delay_intercept_mu: np.int64
    _comm_delay_slope_mu: np.int64
    _dma_comm_delay_intercept_mu: np.int64
    _dma_comm_delay_slope_mu: np.int64

    def __init__(self, dma_startup_time_mu: np.int64):

        assert isinstance(dma_startup_time_mu, np.int64)
        assert dma_startup_time_mu > 0

        self._dma_startup_time_mu = dma_startup_time_mu
        self._comm_delay_intercept_mu = 33800
        self._comm_delay_slope_mu = 821
        self._dma_comm_delay_intercept_mu = 291
        self._dma_comm_delay_slope_mu = 131

    @host_only
    @lru_cache(maxsize=32)
    def _calculate_line_comm_delay_mu(self, num_channels: np.int64, dma: bool = False) -> np.int64:
        """Calculates the expected average communications delay when callng zotino.set_dac_mu
        Delay is a linear function of the number of channels being updated
        Linear line delay fit found from repeated Zotino benchmarking

        :param num_channels: Number of channels used to calculate expected avg delay
        :param dma: Should be true if calculating delay for DMA, otherwise false. Default is false

        :return: The expected average line delay for updating num_channels"""
        # linear line delay fit found from measurements on Zotino
        if dma:
            return self._dma_comm_delay_intercept_mu + self._dma_comm_delay_slope_mu * num_channels
        else:
            return self._comm_delay_intercept_mu + self._comm_delay_slope_mu * num_channels

    @host_only
    def slack_mu(self,
                 row_lens: typing.Sequence[np.int64],
                 line_delay_mu: np.int64,
                 offset_mu: np.int64,
                 dma: bool = False) -> np.int64:
        """This function calculates the required slack for a given solution and desired line delay
        All calculations are done in MU

        :param row_lens: The number of voltages to be sent for each row in the solution
        :param line_delay_mu: The desired line delay for shuttling in MU
        :param offset_mu: The slack offset which is a baseline for the wall clock time and cursor difference
        :param dma: Should be true if running experiments with DMA, otherwise false. Default is false

        :return: The amount of slack needed in MU to shuttle a solution of this form
        """
        # start with initial slack for the first line
        current_slack = 0
        added_slack = self._calculate_line_comm_delay_mu(row_lens[0], dma)
        # DMA startup time calculated from benchmark measurement
        if dma:
            added_slack += self._dma_startup_time_mu

        # Each line must delay long enough to account for the communication delay
        # If they do not, slack must be added at the beginning of experiment to account for this
        for row_len in row_lens[1:]:
            diff = line_delay_mu - self._calculate_line_comm_delay_mu(row_len, dma)
            current_slack += diff

            if current_slack < 0:
                added_slack -= current_slack
                current_slack = 0

        # reason for adding in offset at the end is to ensure that at no point
        # the current time is equal to the cursor time, but always ahead by at least the offset
        return added_slack + offset_mu

    @host_only
    def configure(self,
                  *,
                  dma_startup_time_mu: typing.Optional[np.int64] = None,
                  comm_delay_intercept_mu: typing.Optional[np.int64] = None,
                  comm_delay_slope_mu: typing.Optional[np.int64] = None,
                  dma_comm_delay_intercept_mu: typing.Optional[np.int64] = None,
                  dma_comm_delay_slope_mu: typing.Optional[np.int64] = None) -> None:
        """Configure measured parameters that will affect slack calculations
        Each configuration is set if and only if the argument is passed in and is not None
        All original values were calculated from benchmarking

        :param dma_startup_time_mu: The time it takes for DMA to start up in (MU)
        :param comm_delay_intercept_mu: The intercept of the linear communication time between
        artiq and the kernel as a function of total channels
        :param comm_delay_slope_mu: The slope of the linear communication time between
        artiq and the kernel as a function of total channels
        :param dma_comm_delay_intercept_mu: The intercept of the linear communication time between
        artiq and the kernel for dma playback as a function of total channels
        :param dma_comm_delay_slope_mu: The slope of the linear communication time between
        artiq and the kernel for dma playback as a function of total channels
        """
        if dma_startup_time_mu is not None:
            assert isinstance(dma_startup_time_mu, (int, np.int64))
            assert dma_startup_time_mu > 0
            self._dma_startup_time_mu = np.int64(dma_startup_time_mu)
        if comm_delay_intercept_mu is not None:
            assert isinstance(comm_delay_intercept_mu, (int, np.int64))
            assert comm_delay_intercept_mu > 0
            self._comm_delay_intercept_mu = np.int64(comm_delay_intercept_mu)
        if comm_delay_slope_mu is not None:
            assert isinstance(comm_delay_slope_mu, (int, np.int64))
            assert comm_delay_slope_mu > 0
            self._comm_delay_slope_mu = np.int64(comm_delay_slope_mu)
        if dma_comm_delay_intercept_mu is not None:
            assert isinstance(dma_comm_delay_intercept_mu, (int, np.int64))
            assert dma_comm_delay_intercept_mu > 0
            self._dma_comm_delay_intercept_mu = np.int64(dma_comm_delay_intercept_mu)
        if dma_comm_delay_slope_mu is not None:
            assert isinstance(dma_comm_delay_slope_mu, (int, np.int64))
            assert dma_comm_delay_slope_mu > 0
            self._dma_comm_delay_slope_mu = np.int64(dma_comm_delay_slope_mu)


class ZotinoReader(BaseReader[_ZOTINO_SOLUTION_T]):
    """A reader for the Zotino trap solution files.

    This reader extends the BaseReader functionality to support Zotino specific data structures.

    Additionally, a Zotino compression method, where channels do not need to be communicated if
    there is no change, is provided.
    """

    _CHANNEL: typing.ClassVar[str] = 'channel'
    """Column key for zotino channels."""

    _vref: float

    def __init__(self,
                 solution_path: pathlib.Path,
                 map_path: pathlib.Path,
                 allowed_specials: typing.FrozenSet[str]
                 = frozenset(SpecialCharacter)):
        """Constructor of a zotino reader class extending the base reader

        :param solution_path: Path to the directory containing solution files
        :param map_file: Path to the map file used to map pins to hardware output channels
        :param zotino: Zotino device driver
        :param allowed_specials: A set of string characters that are allowed in the solution files
        (not including numbers)
        """
        super(ZotinoReader, self).__init__(
            solution_path, map_path, allowed_specials)

    def init(self, zotino: artiq.coredevice.zotino.Zotino) -> None:
        self._vref = zotino.vref
        self._voltage_to_mu = zotino.voltage_to_mu

    def _check_init(self, func_name: str) -> None:
        if not hasattr(self, "_vref") or not hasattr(self, "_voltage_to_mu"):
            raise RuntimeError("Must initialize reader using init "
                               f"method to use function {func_name}")

    @property
    def voltage_low(self) -> float:
        self._check_init("voltage_low")
        return -self._vref * 2

    @property
    def voltage_high(self) -> float:
        self._check_init("voltage_high")
        return self._vref * 2

    @host_only
    def get_line_diff(self,
                      line: _ZOTINO_LINE_T,
                      previous: _ZOTINO_LINE_T) -> _ZOTINO_LINE_T:
        """Apply compression to a given path compared to the line before it

        For the zotino, if a channel output remains constant from line to line
        it does not need to be resent and therefore can be filtered out from the zotino path representation

        :param line: Line to filter unchanged voltages
        :param previous: Previous line to compare voltages

        :return: The voltage and channel lists for all changed values in current line
        """
        voltages = []
        channels = []
        for i, voltage in enumerate(line[0]):
            if previous[0][i] != voltage:
                voltages.append(voltage)
                channels.append(line[1][i])

        return voltages, channels

    @host_only
    def process_solution(self,
                         solution: SOLUTION_T) -> _ZOTINO_SOLUTION_T:
        """Implementation to take full solution file and convert it to zotino specific representation

        :param solution: Solutions file representation from :func:`read_solution_mu`

        :return: Solutions file representation for a zotino
        """
        if not self.verify_solution(solution):
            raise ValueError("Solution is not a valid. (e.g. values are not in accepted range)")

        channel_map_dict = self._simplify_map(self.map_file)

        parsed_solution = []
        for d in solution:
            voltages: typing.List[float] = []
            channels: typing.List[int] = []
            for key, val in d.items():
                if isinstance(val, SpecialCharacter):
                    voltage = self.process_specials(val)
                    if not math.isnan(voltage):
                        voltages.append(voltage)
                        channels.append(int(channel_map_dict[key]))
                else:
                    voltages.append(val)
                    channels.append(int(channel_map_dict[key]))

            parsed_solution.append((voltages, channels))

        return parsed_solution

    @host_only
    def process_specials(self, val: SpecialCharacter) -> float:
        """Implementation to handle a SpecialCharacter for the zotino

        :param val: SpecialCharacter from solution file

        :return: Handled value based on solution and zotino characteristics
        """
        self._check_init("process_specials")
        if val == SpecialCharacter.X:
            return math.nan
        else:
            # Special character not handled
            raise ValueError(f'Special character {val} is not yet handled')

    @host_only
    def _simplify_map(self,
                      channel_map: MAP_T) -> typing.Mapping[str, str]:
        """Convert the map from a list of dictionaries to just a single dictionary where the key is the label

        This representation is more useful to parse the solution file with for a Zotino

        :param channel_map: Representation of csv file as list of dictionaries for each row

        :return: Representation of csv file as a single dictionary with the pin labels as the keys
        """

        return {d[LABEL_FIELD]: d[self._CHANNEL] for d in channel_map}

    @host_only
    def line_to_mu(self, line: _ZOTINO_LINE_T) -> _ZOTINO_LINE_MU_T:
        """Pack a line of values into a form directly writeable to the SPI bus

        :param line: The Zotino line to pack

        :return: The packed line which is a list of 32-bit integers
            where the most significant 24 bits are the packed value
        """
        self._check_init("line_to_mu")
        vs, chs = line
        return [artiq.coredevice.ad53xx.ad53xx_cmd_write_ch(ch,
                                                            self._voltage_to_mu(v),
                                                            artiq.coredevice.ad53xx.AD53XX_CMD_DATA) << 8
                for v, ch in zip(vs, chs)]

    @host_only
    def solution_to_mu(self, solution: _ZOTINO_SOLUTION_T) -> _ZOTINO_SOLUTION_MU_T:
        """Pack a solution of values into a form directly writeable to the SPI bus

        :param solution: The Zotino solution to pack

        :return: The packed solution where each solution row is a list of 32-bit integers
            where the most significant 24 bits are the packed value
        """
        return [self.line_to_mu(line) for line in solution]<|MERGE_RESOLUTION|>--- conflicted
+++ resolved
@@ -252,12 +252,8 @@
     def read_line_mu(self,
                      file_name: typing.Optional[str] = None,
                      index: int = 0,
-<<<<<<< HEAD
                      multiplier: float = 1.0,
-                     reader_solution: typing.Optional[SOLUTION_T] = None) -> _ZOTINO_LINE_T_MU:
-=======
-                     multiplier: float = 1.0) -> _ZOTINO_LINE_MU_T:
->>>>>>> afa50a89
+                     reader_solution: typing.Optional[SOLUTION_T] = None) -> _ZOTINO_LINE_MU_T:
         """Read in a single line of a solutions file and return the line in zotino form.
         Optionally apply multiplier to all voltages in path
 
@@ -272,15 +268,9 @@
 
         :return: Zotino module interpretable solution line with packed voltages and channels
         """
-<<<<<<< HEAD
         path = self._read_line(file_name=file_name, index=index, multiplier=multiplier,
                                reader_solution=reader_solution)
-        path_mu = (self._reader.convert_to_mu(path[0]), path[1])
-        return path_mu
-=======
-        path = self._read_line(file_name, index, multiplier)
         return self._reader.line_to_mu(path)
->>>>>>> afa50a89
 
     @host_only
     def _read_line(self,
