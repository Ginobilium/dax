from __future__ import annotations  # Required for postponed evaluation of annotations (Python 3.x)

import abc
import logging
import functools
import re
import natsort  # type: ignore
import typing
import git  # type: ignore
import os
import numbers

import artiq.master.worker_db  # type: ignore
import artiq.experiment  # type: ignore

import artiq.coredevice.core  # type: ignore
import artiq.coredevice.dma  # type: ignore
import artiq.coredevice.cache  # type: ignore

# Key separator
_KEY_SEPARATOR: str = '.'
# Regex for matching valid names
_NAME_RE: typing.Pattern[str] = re.compile(r'\w+')


def _is_valid_name(name: str) -> bool:
    """Return true if the given name is valid."""
    assert isinstance(name, str), 'The given name should be a string'
    return bool(_NAME_RE.fullmatch(name))


def _is_valid_key(key: str) -> bool:
    """Return true if the given key is valid."""
    assert isinstance(key, str), 'The given key should be a string'
    return all(_NAME_RE.fullmatch(n) for n in key.split(_KEY_SEPARATOR))


class _DaxBase(artiq.experiment.HasEnvironment, abc.ABC):  # type: ignore
    """Base class for all DAX core classes."""

    class BuildArgumentError(TypeError):
        """Exception for build arguments not matching an expected signature."""
        pass

    def __init__(self, managers_or_parent: typing.Any,
                 *args: typing.Any, **kwargs: typing.Any):
        # Logger object
        self.logger: logging.Logger = logging.getLogger(self.get_identifier())

        # Build
        self.logger.debug('Starting build...')
        try:
            # Call super, which will call build()
            super(_DaxBase, self).__init__(managers_or_parent, *args, **kwargs)
        except self.BuildArgumentError as e:
            # Log the error message
            self.logger.error(str(e))
            raise
        except TypeError as e:
            msg = 'Build arguments do not match the expected signature: {:s}'.format(str(e))
            self.logger.error(msg)
            raise self.BuildArgumentError(msg) from e
        else:
            self.logger.debug('Build finished')

    @artiq.experiment.host_only
    def update_kernel_invariants(self, *keys: str) -> None:
        """Add one or more keys to the kernel invariants set."""

        assert all(isinstance(k, str) for k in keys), 'All keys must be of type str'

        # Get kernel invariants using getattr() such that we do not overwrite a user-defined variable
        kernel_invariants: typing.Set[str] = getattr(self, "kernel_invariants", set())
        # Update the set with the given keys
        self.kernel_invariants: typing.Set[str] = kernel_invariants | {*keys}

    @abc.abstractmethod
    def get_identifier(self) -> str:
        pass


<<<<<<< HEAD
class _DaxNameRegistry:
    """A class for unique name registration."""

    class NonUniqueRegistrationError(ValueError):
        """Exception when a name is registered more then once."""
        pass

    class NonUniqueSearchError(ValueError):
        """Exception when a search could not find a unique result."""
        pass

    # Module base type variable
    __M_T = typing.TypeVar('__M_T', bound='_DaxModuleBase')
    # Service type variable
    __S_T = typing.TypeVar('__S_T', bound='DaxService')

    # List of ARTIQ virtual devices (not available in the device DB)
    _VIRTUAL_DEVICES: typing.Set[str] = {'scheduler', 'ccb'}

    def __init__(self, system: DaxSystem):
        """Create a new DAX name registry."""

        assert isinstance(system, DaxSystem), 'System must be of type DAX system'

        # Check system services key
        if not _is_valid_key(system.SYS_SERVICES):
            raise ValueError('Invalid system services key "{:s}"'.format(system.SYS_SERVICES))

        # Store system services key
        self._sys_services_key = system.SYS_SERVICES  # Access attribute directly

        # A dict containing registered modules
        self._modules: dict = dict()
        # A dict containing registered devices and the parents that registered them
        self._devices: dict = dict()
        # A dict containing registered services
        self._services: dict = dict()

    def add_module(self, module: _DaxModuleBase) -> None:
        """Register a module."""

        assert isinstance(module, _DaxModuleBase), 'Module is not a DAX module base'

        # Get the module key
        key = module.get_system_key()

        # Get the module that registered the module key (None if the key is available)
        reg_module = self._modules.get(key)

        if reg_module:
            # Key already in use by an other module
            msg = 'Module key "{:s}" was already registered by module {:s}'.format(key, reg_module.get_identifier())
            module.logger.error(msg)
            raise self.NonUniqueRegistrationError(msg)

        # Add module key to the dict of registered modules
        self._modules[key] = module

    @typing.overload
    def get_module(self, key: str) -> _DaxModuleBase:
        ...

    @typing.overload
    def get_module(self, key: str, type_: typing.Type[__M_T]) -> __M_T:
        ...

    def get_module(self, key: str, type_=object) -> object:
        """Return the requested module by key."""

        assert isinstance(key, str), 'Key must be a string'

        try:
            # Get the module
            module = self._modules[key]
        except KeyError as e:
            # The key was not present
            raise KeyError('Module "{:s}" could not be found'.format(key)) from e

        if not isinstance(module, type_):
            # Module does not have the correct type
            raise TypeError('Module "{:s}" does not match the expected type'.format(key))

        # Return the module
        return module

    def search_module(self, type_: typing.Type[__M_T]) -> __M_T:
        """Search for a unique module that matches the requested type."""

        # Search for all modules matching the type
        results = self.search_module_dict(type_)

        if len(results) > 1:
            # More than one module was found
            raise self.NonUniqueSearchError('Could not find a unique module with type "{:s}"'.format(type_.__name__))

        # Return the only result
        _, module = results.popitem()
        return module

    def search_module_dict(self, type_: typing.Type[__M_T]) -> typing.Dict[str, __M_T]:
        """Search for modules that match the requested type and return results as a dict."""

        assert issubclass(type_, (DaxModuleInterface, _DaxModuleBase)), \
            'Provided type must be a DAX module base or interface'

        # Search for all modules matching the type
        results = {k: m for k, m in self._modules.items() if isinstance(m, type_)}

        if not results:
            # No modules were found
            raise KeyError('Could not find modules with type "{:s}"'.format(type_.__name__))

        # Return the list with results
        return results

    def get_module_key_list(self) -> typing.List[str]:
        """Return a list of registered module keys."""
        return natsort.natsorted(self._modules.keys())

    def add_device(self, parent: _DaxHasSystem, key: str) -> None:
        """Register a device."""

        assert isinstance(parent, _DaxHasSystem), 'Parent is not a DaxHasSystem type'
        assert isinstance(key, str), 'Device key must be a string'

        if key in self._VIRTUAL_DEVICES:
            return  # Virtual devices always have unique names are excluded from the registry

        try:
            # Get the unique key
            unique = self._get_unique_device_key(parent.get_device_db(), key, set())
        except (KeyError, ValueError, TypeError) as e:
            msg = 'Device "{:s}" could not be found'.format(key)
            parent.logger.error(msg)
            raise KeyError(msg) from e

        # Get the parent that registered the device (None if the device was not registered before)
        reg_parent = self._devices.get(unique)

        if reg_parent:
            # Device was already registered
            device_name = '"{:s}"'.format(key) if key == unique else '"{:s}" ({:s})'.format(key, unique)
            msg = 'Device {:s}, was already registered by parent {:s}'.format(device_name, reg_parent.get_identifier())
            parent.logger.error(msg)
            raise self.NonUniqueRegistrationError(msg)

        # Add unique device key to the dict of registered devices
        self._devices[unique] = parent

    def _get_unique_device_key(self, d: dict, key: str, trace: set) -> str:
        """Recursively resolve aliases until we find the unique device name."""

        assert isinstance(d, dict), 'First argument must be a dict to search in'
        assert isinstance(key, str), 'Key must be a string'
        assert isinstance(trace, set), 'Trace must be a set'

        # Check if we are not stuck in a loop
        if key in trace:
            raise ValueError('Key {:s} causes an alias loop'.format(key))
        # Add key to the trace
        trace.add(key)

        # Get value (could raise KeyError)
        v = d[key]

        if isinstance(v, str):
            # Recurse if we are still dealing with an alias
            return self._get_unique_device_key(d, v, trace)
        elif isinstance(v, dict):
            # We reached a dict, key must be the unique key
            return key
        else:
            # We ended up with an unexpected type
            raise TypeError('Key {:s} returned an unexpected type'.format(key))

    def get_device_key_list(self) -> typing.List[str]:
        """Return a list of registered device keys."""
        return natsort.natsorted(self._devices.keys())  # Natural sort the list

    def make_service_key(self, service_name: str) -> str:
        """Return the system key for a service name."""

        # Check the given name
        assert isinstance(service_name, str), 'Service name must be a string'
        if not _is_valid_name(service_name):
            # Service name not valid
            raise ValueError('Invalid service name "{:s}"'.format(service_name))

        # Return assigned key
        return _KEY_SEPARATOR.join([self._sys_services_key, service_name])

    def add_service(self, service: DaxService) -> None:
        """Register a service."""

        assert isinstance(service, DaxService), 'Service must be a DAX service'

        # Services get indexed by name
        key = service.get_name()

        # Get the service that registered with the service name (None if key is available)
        reg_service = self._services.get(key)

        if reg_service:
            # Service name was already registered
            msg = 'Service with name "{:s}" was already registered'.format(key)
            service.logger.error(msg)
            raise self.NonUniqueRegistrationError(msg)

        # Add service to the registry
        self._services[key] = service

    def has_service(self, key: typing.Union[type, str]) -> bool:
        """Return if service is available."""
        try:
            self.get_service(key)
        except KeyError:
            return False
        else:
            return True

    @typing.overload
    def get_service(self, key: str) -> DaxService:
        ...

    @typing.overload
    def get_service(self, key: typing.Type[__S_T]) -> __S_T:
        ...

    def get_service(self, key) -> DaxService:
        """Get a service from the registry."""

        assert isinstance(key, str) or issubclass(key, DaxService)

        # Figure the right key
        key = key if isinstance(key, str) else key.SERVICE_NAME

        # Try to return the requested service
        try:
            return self._services[key]
        except KeyError as e:
            raise KeyError('Service "{:s}" is not available') from e

    def get_service_key_list(self) -> typing.List[str]:
        """Return a list of registered service keys."""
        return natsort.natsorted(self._services.keys())  # Natural sort the list


class _DaxDataStoreConnector:
    """Connector class for the DAX data store."""

    # Field type variable
    __F_T = typing.Union[numbers.Integral, float, bool, str]  # Supported types for fields (Integral for NumPy ints)

    # Legal field types
    _FIELD_TYPES = (int, float, bool, str)

    # DAX commit hash
    _DAX_COMMIT: str
    # Current working directory commit hash
    _CWD_COMMIT: str

    def __init__(self, system: DaxSystem):
        """Create a new DAX data store connector."""

        # Store values that will be used for data points
        self._sys_id: str = system.SYS_ID
        self._sys_ver: str = str(system.SYS_VER)  # Convert int version to str since tags are strings

        # Get the scheduler, which is a virtual device
        self._scheduler = system.get_device('scheduler')

        # todo, obtain access to the data store controller using system.get_device()

    def store(self, key: str, value: __F_T) -> None:
        """Write a single key-value into the data store."""

        # Make a dict with a single key-value pair and store it
        self.store_dict({key: value})

    def store_dict(self, d: typing.Dict[str, __F_T]) -> None:
        """Write a dict with key-value pairs into the data store."""

        # Convert NumPy int values to Python int
        d = {k: int(v) if isinstance(v, numbers.Integral) else v for k, v in d.items()}

        # Check if all keys and values are valid and have supported types
        for k, v in d.items():
            if not _is_valid_key(k):
                # Invalid key
                raise ValueError('The data store received an invalid key "{:s}"'.format(k))
            if not isinstance(v, self._FIELD_TYPES):
                # Unsupported value type
                raise TypeError('The data store can not store value "{}" of type {:s}'.format(v, str(type(v))))

        # Make a point object for every key-value pair
        points = [self._make_point(k, v) for k, v in d.items()]

        # Write points to the data store
        self._write_points(points)

    def _make_point(self, key: str, value: __F_T) -> typing.Dict[str, typing.Union[str, dict]]:
        """Make a point object from a key-value pair."""

        # Split the key
        split_key = key.rsplit(_KEY_SEPARATOR, maxsplit=1)
        base: str = split_key[0] if len(split_key) == 2 else ''  # Base is empty if the key does not split
        tail: str = split_key[-1]  # The tail is always the last element of the split

        # Tags
        tags: typing.Dict[str, str] = {
            'system_version': self._sys_ver,
            'key': base,  # Base key is the key tag
        }

        # Fields
        fields: typing.Dict[str, _DaxDataStoreConnector.__F_T] = {
            'dax_commit': self._DAX_COMMIT,
            'cwd_commit': self._CWD_COMMIT,
            'rid': int(
                self._scheduler.rid),  # type: ignore
            'pipeline_name': str(
                self._scheduler.pipeline_name),  # type: ignore
            'priority': int(
                self._scheduler.priority),  # type: ignore
            tail: value,  # Tail of the key and the value are the actual field
        }
        # Add expid items to fields if keys do not exist yet and the types are appropriate
        fields.update((k, v) for k, v in
                      self._scheduler.expid.items()  # type: ignore
                      if k not in fields and isinstance(v, self._FIELD_TYPES))

        # Create the point object
        point: dict = {
            'measurement': self._sys_id,
            'tags': tags,
            'fields': fields,
        }

        # Return point
        return point

    def _write_points(self, points: typing.List[typing.Dict[str, typing.Union[str, dict]]]) -> None:
        pass  # todo, write points to the actual data store using the controller

    @classmethod
    def load_commit_hashes(cls):
        """Load commit hash class attributes, only needs to be done once."""

        # Obtain commit hash of DAX
        try:
            # Obtain repo
            repo = git.Repo(os.path.dirname(__file__), search_parent_directories=True)
        except git.InvalidGitRepositoryError:
            # No repo was found, use empty commit hash
            cls._DAX_COMMIT = ''
        else:
            # Get commit hash
            cls._DAX_COMMIT = repo.head.commit.hexsha

        # Obtain commit hash of current working directory (if existing)
        try:
            # Obtain repo
            repo = git.Repo(os.getcwd(), search_parent_directories=True)
        except git.InvalidGitRepositoryError:
            # No repo was found, use empty commit hash
            cls._CWD_COMMIT: str = ''
        else:
            # Get commit hash
            cls._CWD_COMMIT = repo.head.commit.hexsha


# Load commit hashes into class attributes
_DaxDataStoreConnector.load_commit_hashes()


=======
>>>>>>> 94988d8c
class _DaxHasSystem(_DaxBase, abc.ABC):
    """Intermediate base class for DAX classes that are dependent on a DAX system."""

    # Device type verification
    __D_T = typing.Optional[typing.Union[type, typing.Tuple[type, ...]]]

    # Attribute names of core devices
    __CORE_DEVICES: typing.List[str] = ['core', 'core_dma', 'core_cache']

    def __init__(self, managers_or_parent: typing.Any, name: str, system_key: str, registry: _DaxNameRegistry,
                 *args: typing.Any, **kwargs: typing.Any):
        assert isinstance(name, str), 'Name must be a string'
        assert isinstance(system_key, str), 'System key must be a string'
        assert isinstance(registry, _DaxNameRegistry), 'Registry must be a DAX name registry'

        # Check name and system key
        if not _is_valid_name(name):
            raise ValueError('Invalid name "{:s}" for class {:s}'.format(name, self.__class__.__name__))
        if not _is_valid_key(system_key) or not system_key.endswith(name):
            raise ValueError('Invalid system_key "{:s}" for class {:s}'.format(system_key, self.__class__.__name__))

        # Store attributes
        self._name: str = name
        self._system_key: str = system_key
        self.registry: _DaxNameRegistry = registry

        # Call super, which will result in a call to build()
        super(_DaxHasSystem, self).__init__(managers_or_parent, *args, **kwargs)

        # Verify that all core devices are available
        if not all(hasattr(self, n) for n in self.__CORE_DEVICES):
            msg = 'Missing core devices (super.build() was probably not called)'
            self.logger.error(msg)
            raise AttributeError(msg)

        # Make core devices kernel invariants
        self.update_kernel_invariants(*self.__CORE_DEVICES)

    @artiq.experiment.host_only
    def get_name(self) -> str:
        """Get the name."""
        return self._name

    @artiq.experiment.host_only
    def get_system_key(self, key: typing.Optional[str] = None) -> str:
        """Get the full key based on the system key."""

        if key is None:
            # No key provided, just return the system key
            return self._system_key

        else:
            assert isinstance(key, str), 'Key must be a string'

            # Check if the given key is valid
            if not _is_valid_key(key):
                msg = 'Invalid key "{:s}"'.format(key)
                self.logger.error(msg)
                raise ValueError(msg)

            # Return the assigned key
            return _KEY_SEPARATOR.join([self._system_key, key])

    @artiq.experiment.host_only
    def get_registry(self) -> _DaxNameRegistry:
        """Return the current registry."""
        return self.registry

    @artiq.experiment.host_only
    def _init_system(self) -> None:
        """Initialize the DAX system, for dataset access, device initialization, and recording DMA traces."""

        self.logger.debug('Initializing...')
        # Initialize all children
        self.call_child_method('_init_system')
        # Initialize this object
        self.init()
        self.logger.debug('Initialization finished')

    @artiq.experiment.host_only
    def _post_init_system(self) -> None:
        """DAX system post-initialization (e.g. obtaining DMA handles)."""

        self.logger.debug('Post-initializing...')
        # Post-initialize all children
        self.call_child_method('_post_init_system')
        # Post-initialize this object
        self.post_init()
        self.logger.debug('Post-initialization finished')

    @abc.abstractmethod
    def init(self) -> None:
        """Override this method to access the dataset (r/w), initialize devices, and record DMA traces."""
        pass

    @abc.abstractmethod
    def post_init(self) -> None:
        """Override this method for post-initialization procedures (e.g. obtaining DMA handles)."""
        pass

    def get_device(self, key: str, type_: __D_T = object) -> typing.Any:
        """Get a device driver."""

        assert isinstance(key, str) and key, 'Key must be of type str and not empty'

        # Debug message
        self.logger.debug('Requesting device "{:s}"'.format(key))

        # Register the requested device
        self.registry.add_device(self, key)

        # Get the device
        device: typing.Any = super(_DaxHasSystem, self).get_device(key)

        # Check device type
        if not isinstance(device, artiq.master.worker_db.DummyDevice) and not isinstance(device, type_):
            msg = 'Device "{:s}" does not match the expected type'.format(key)
            self.logger.error(msg)
            raise TypeError(msg)

        # Return the device
        return device

    def setattr_device(self, key: str, attr_name: typing.Optional[str] = None, type_: __D_T = object) -> None:
        """Sets a device driver as attribute."""

        # Get the device
        device: typing.Any = self.get_device(key, type_)

        if attr_name is None:
            # Set attribute name to key if no attribute name was given
            attr_name = key

        # Set the device key to the attribute
        assert isinstance(attr_name, str) and attr_name, 'Attribute name must be of type str and not empty'
        setattr(self, attr_name, device)

        # Add attribute to kernel invariants
        self.update_kernel_invariants(attr_name)

    @artiq.experiment.rpc(flags={'async'})
    def set_dataset_sys(self, key: str, value: typing.Any) -> None:
        """Sets the contents of a system dataset."""

        assert isinstance(key, str), 'Key must be of type str'

        # Set value in system dataset with extra flags
        self.logger.debug('System dataset key "{:s}" set to value "{}"'.format(key, value))
        self.set_dataset(self.get_system_key(key), value, broadcast=True, persist=True, archive=True)

    @artiq.experiment.rpc(flags={'async'})
    def mutate_dataset_sys(self, key: str, index: int, value: typing.Any) -> None:
        """Mutate an existing system dataset at the given index."""

        assert isinstance(key, str), 'Key must be of type str'
        assert isinstance(index, int), 'Index must be of type int'

        # Mutate system dataset
        self.logger.debug('System dataset key "{:s}"[{:d}] mutate to value "{}"'.format(key, index, value))
        self.mutate_dataset(self.get_system_key(key), index, value)

    @artiq.experiment.rpc(flags={'async'})
    def append_to_dataset_sys(self, key: str, value: typing.Any) -> None:
        """Append a value to a system dataset."""

        assert isinstance(key, str), 'Key must be of type str'

        # Append value to system dataset
        self.logger.debug('System dataset key "{:s}" append value "{}"'.format(key, value))
        self.append_to_dataset(self.get_system_key(key), value)

    def get_dataset_sys(self, key: str, default: typing.Any = artiq.experiment.NoDefault) -> typing.Any:
        """Returns the contents of a system dataset."""

        assert isinstance(key, str), 'Key must be of type str'

        try:
            # Get value from system dataset with extra flags
            value: typing.Any = self.get_dataset(self.get_system_key(key), default, archive=True)
        except KeyError as e:
            # The key was not found
            msg = 'System dataset key "{:s}" not found'.format(key)
            self.logger.error(msg)
            raise KeyError(msg) from e
        else:
            self.logger.debug('System dataset key "{:s}" returned value "{}"'.format(key, value))

        # Return value
        return value

    def setattr_dataset_sys(self, key: str, default: typing.Any = artiq.experiment.NoDefault,
                            kernel_invariant: bool = True) -> None:
        """Sets the contents of a system dataset as attribute."""

        assert isinstance(key, str), 'Key must be of type str'
        assert isinstance(kernel_invariant, bool), 'Kernel invariant flag must be of type bool'

        try:
            # Get the value from system dataset
            value: typing.Any = self.get_dataset(self.get_system_key(key), archive=True)
        except KeyError:
            if default is artiq.experiment.NoDefault:
                # The value was not available in the system dataset and no default was provided
                self.logger.debug('System attribute "{:s}" not set'.format(key))
                return
            else:
                # If the value does not exist, write the default value to the system dataset
                self.set_dataset_sys(key, default)
                value = default

        # Set value as an attribute
        setattr(self, key, value)

        if kernel_invariant:
            # Update kernel invariants
            self.update_kernel_invariants(key)

        # Debug message
        self.logger.debug('System attribute "{:s}" set to value "{}"{:s}'.format(
            key, value, ' (kernel invariant)' if kernel_invariant else ''))

    def hasattr(self, *keys: str) -> bool:
        """Returns if this object has the given attributes."""
        return all(hasattr(self, k) for k in keys)

    @artiq.experiment.host_only
    def get_identifier(self) -> str:
        """Return the system key with the class name."""
        return '[{:s}]({:s})'.format(self.get_system_key(), self.__class__.__name__)


class _DaxModuleBase(_DaxHasSystem, abc.ABC):
    """Base class for all DAX modules and systems."""

    def __init__(self, managers_or_parent: typing.Any, module_name: str, module_key: str, registry: _DaxNameRegistry,
                 *args: typing.Any, **kwargs: typing.Any):
        """Initialize the DAX module base."""

        # Call super
        super(_DaxModuleBase, self).__init__(managers_or_parent, module_name, module_key, registry, *args, **kwargs)

        # Register this module
        self.registry.add_module(self)


class DaxModule(_DaxModuleBase, abc.ABC):
    """Base class for DAX modules."""

    def __init__(self, managers_or_parent: _DaxModuleBase, module_name: str,
                 *args: typing.Any, **kwargs: typing.Any):
        """Initialize the DAX module."""

        # Check parent type
        if not isinstance(managers_or_parent, _DaxModuleBase):
            raise TypeError('Parent of module {:s} is not a DAX module base'.format(module_name))

        # Take core devices and other objects created in build() from parent
        try:
            # Use core devices from parent
<<<<<<< HEAD
            self.core = managers_or_parent.core
            self.core_dma = managers_or_parent.core_dma
            self.core_cache = managers_or_parent.core_cache
            # Use other objects from parent
            self.data_store = managers_or_parent.data_store
=======
            self.core: artiq.coredevice.core = managers_or_parent.core
            self.core_dma: artiq.coredevice.dma = managers_or_parent.core_dma
            self.core_cache: artiq.coredevice.cache = managers_or_parent.core_cache
>>>>>>> 94988d8c
        except AttributeError as e:
            msg = 'Missing parent core devices or objects (super.build() was probably not called)'
            managers_or_parent.logger.error(msg)
            raise AttributeError(msg) from e

        # Call super, use parent to assemble arguments
        super(DaxModule, self).__init__(managers_or_parent, module_name, managers_or_parent.get_system_key(module_name),
                                        managers_or_parent.get_registry(), *args, **kwargs)


class DaxModuleInterface(abc.ABC):
    """Base class for module interfaces."""
    pass


class DaxSystem(_DaxModuleBase):
    """Base class for DAX systems, which is a top-level module."""

    # Identifier of the system
    SYS_ID: str
    # Version of the system
    SYS_VER: int

    # System name, used as top key for modules
    SYS_NAME: str = 'system'
    # System services, used as top key for services
    SYS_SERVICES: str = 'services'

    # Keys of core devices
    CORE_KEY: str = 'core'
    CORE_DMA_KEY: str = 'core_dma'
    CORE_CACHE_KEY: str = 'core_cache'
    # Key of core log controller
    CORE_LOG_KEY: str = 'core_log'

    def __init__(self, managers_or_parent: typing.Any,
                 *args: typing.Any, **kwargs: typing.Any):
        # Check if system ID was overridden
        assert hasattr(self, 'SYS_ID'), 'Every DAX system class must have a SYS_ID class attribute'
        assert isinstance(self.SYS_ID, str), 'System ID must be of type str'
        assert _is_valid_name(self.SYS_ID), 'Invalid system ID "{:s}"'.format(self.SYS_ID)

        # Check if system version was overridden
        assert hasattr(self, 'SYS_VER'), 'Every DAX system class must have a SYS_VER class attribute'
        assert isinstance(self.SYS_VER, int), 'System version must be of type int'
        assert self.SYS_VER >= 0, 'Invalid system version, version number must be positive'

        # Call super, add names, add a new registry
        super(DaxSystem, self).__init__(managers_or_parent, self.SYS_NAME, self.SYS_NAME, _DaxNameRegistry(self),
                                        *args, **kwargs)

    def build(self) -> None:
        """Override this method to build your DAX system. (Do not forget to call super.build() first!)"""

        # Core devices
        self.core: artiq.coredevice.core = self.get_device(self.CORE_KEY, artiq.coredevice.core.Core)
        self.core_dma: artiq.coredevice.dma = self.get_device(self.CORE_DMA_KEY, artiq.coredevice.dma.CoreDMA)
        self.core_cache: artiq.coredevice.cache = self.get_device(self.CORE_CACHE_KEY, artiq.coredevice.cache.CoreCache)

        # Verify existence of core log controller
        if self.CORE_LOG_KEY not in self.get_device_db():
            self.logger.warning('Core log controller "{:s}" not found in device DB'.format(self.CORE_LOG_KEY))

        # Instantiate the data store connector (needs to be done in build() since it requests a controller)
        self.data_store: _DaxDataStoreConnector = _DaxDataStoreConnector(self)

    def dax_init(self) -> None:
        """Initialize the DAX system."""
        self.logger.debug('Starting DAX system initialization...')
        try:
            self._init_system()
            self._post_init_system()
        except artiq.coredevice.core.CompileError:
            self.logger.error('Compilation error occurred during DAX system initialization')
            raise
        else:
            self.logger.debug('Finished DAX system initialization')

    def init(self) -> None:
        pass

    def post_init(self) -> None:
        pass


class DaxService(_DaxHasSystem, abc.ABC):
    """Base class for system services."""

    # The unique name of this service
    SERVICE_NAME: str

    def __init__(self, managers_or_parent: typing.Union[DaxSystem, DaxService],
                 *args: typing.Any, **kwargs: typing.Any):
        """Initialize the DAX service base class."""

        # Check if service name was overridden
        assert hasattr(self, 'SERVICE_NAME'), 'Every DAX service class must have a SERVICE_NAME class attribute'
        assert isinstance(self.SERVICE_NAME, str), 'Service name must be of type str'

        # Check parent type
        if not isinstance(managers_or_parent, (DaxSystem, DaxService)):
            raise TypeError('Parent of service {:s} is not a DAX system or service'.format(self.get_name()))

        # Take core devices from parent
        try:
            # Use core devices from parent
            self.core: artiq.coredevice.core = managers_or_parent.core
            self.core_dma: artiq.coredevice.dma = managers_or_parent.core_dma
            self.core_cache: artiq.coredevice.cache = managers_or_parent.core_cache
        except AttributeError:
            managers_or_parent.logger.error('Missing core devices (super.build() was probably not called)')
            raise

        # Take name registry from parent and obtain a system key
        registry: _DaxNameRegistry = managers_or_parent.get_registry()
        system_key: str = registry.make_service_key(self.SERVICE_NAME)

        # Call super
        super(DaxService, self).__init__(managers_or_parent, self.SERVICE_NAME, system_key, registry, *args, **kwargs)

        # Register this service
        self.registry.add_service(self)


class DaxClient(_DaxHasSystem, abc.ABC):
    """Base class for DAX clients."""

    def __init__(self, managers_or_parent: typing.Any,
                 *args: typing.Any, **kwargs: typing.Any):
        # Check if the decorator was used
        assert isinstance(self, DaxSystem), \
            'DAX client class {:s} must be decorated using @dax_client_factory'.format(self.__class__.__name__)
        # Call super
        super(DaxClient, self).__init__(managers_or_parent, *args, **kwargs)

    def init(self) -> None:
        # Call super (will be the user DAX system after the MRO lookup of the client wrapper class)
        super(DaxClient, self).init()

    def post_init(self) -> None:
        # Call super (will be the user DAX system after the MRO lookup of the client wrapper class)
        super(DaxClient, self).post_init()


class _DaxNameRegistry:
    """A class for unique name registration."""

    class NonUniqueRegistrationError(ValueError):
        """Exception when a name is registered more then once."""
        pass

    class NonUniqueSearchError(ValueError):
        """Exception when a search could not find a unique result."""
        pass

    # Module base type variable
    __M_T = typing.TypeVar('__M_T', bound='_DaxModuleBase')
    # Service type variable
    __S_T = typing.TypeVar('__S_T', bound='DaxService')

    def __init__(self, system: DaxSystem):
        """Create a new DAX name registry."""

        assert isinstance(system, DaxSystem), 'System must be of type DAX system'

        # Check system services key
        if not _is_valid_key(system.SYS_SERVICES):
            raise ValueError('Invalid system services key "{:s}"'.format(system.SYS_SERVICES))

        # Store system services key
        self._sys_services_key: str = system.SYS_SERVICES  # Access attribute directly

        # A dict containing registered modules
        self._modules: typing.Dict[str, _DaxModuleBase] = dict()
        # A dict containing registered devices and the parents that registered them
        self._devices: typing.Dict[str, _DaxHasSystem] = dict()
        # A dict containing registered services
        self._services: typing.Dict[str, DaxService] = dict()

    def add_module(self, module: _DaxModuleBase) -> None:
        """Register a module."""

        assert isinstance(module, _DaxModuleBase), 'Module is not a DAX module base'

        # Get the module key
        key: str = module.get_system_key()

        # Get the module that registered the module key (None if the key is available)
        reg_module: typing.Optional[_DaxModuleBase] = self._modules.get(key)

        if reg_module:
            # Key already in use by an other module
            msg = 'Module key "{:s}" was already registered by module {:s}'.format(key, reg_module.get_identifier())
            module.logger.error(msg)
            raise self.NonUniqueRegistrationError(msg)

        # Add module key to the dict of registered modules
        self._modules[key] = module

    @typing.overload
    def get_module(self, key: str) -> _DaxModuleBase:
        ...

    @typing.overload
    def get_module(self, key: str, type_: typing.Type[__M_T]) -> __M_T:
        ...

    def get_module(self, key: str, type_: typing.Type[__M_T] = _DaxModuleBase) -> __M_T:
        """Return the requested module by key."""

        assert isinstance(key, str), 'Key must be a string'

        try:
            # Get the module
            module = self._modules[key]
        except KeyError as e:
            # The key was not present
            raise KeyError('Module "{:s}" could not be found'.format(key)) from e

        if not isinstance(module, type_):
            # Module does not have the correct type
            raise TypeError('Module "{:s}" does not match the expected type'.format(key))

        # Return the module
        return module

    def search_module(self, type_: typing.Type[__M_T]) -> __M_T:
        """Search for a unique module that matches the requested type."""

        # Search for all modules matching the type
        results: typing.Dict[str, _DaxNameRegistry.__M_T] = self.search_module_dict(type_)

        if len(results) > 1:
            # More than one module was found
            raise self.NonUniqueSearchError('Could not find a unique module with type "{:s}"'.format(type_.__name__))

        # Return the only result
        _, module = results.popitem()
        return module

    def search_module_dict(self, type_: typing.Type[__M_T]) -> typing.Dict[str, __M_T]:
        """Search for modules that match the requested type and return results as a dict."""

        assert issubclass(type_, (DaxModuleInterface, _DaxModuleBase)), \
            'Provided type must be a DAX module base or interface'

        # Search for all modules matching the type
        results: typing.Dict[str, _DaxModuleBase] = {k: m for k, m in self._modules.items() if isinstance(m, type_)}

        if not results:
            # No modules were found
            raise KeyError('Could not find modules with type "{:s}"'.format(type_.__name__))

        # Return the list with results
        return results

    def get_module_key_list(self) -> typing.List[str]:
        """Return a list of registered module keys."""
        module_key_list: typing.List[str] = natsort.natsorted(self._modules.keys())  # Natural sort the list
        return module_key_list

    def add_device(self, parent: _DaxHasSystem, key: str) -> None:
        """Register a device."""

        assert isinstance(parent, _DaxHasSystem), 'Parent is not a DaxHasSystem type'
        assert isinstance(key, str), 'Device key must be a string'

        try:
            # Get the unique key
            unique: str = self._get_unique_device_key(parent.get_device_db(), key, set())
        except (KeyError, ValueError, TypeError) as e:
            msg = 'Device "{:s}" could not be found'.format(key)
            parent.logger.error(msg)
            raise KeyError(msg) from e

        # Get the parent that registered the device (None if the device was not registered before)
        reg_parent: typing.Optional[_DaxHasSystem] = self._devices.get(unique)

        if reg_parent:
            # Device was already registered
            device_name = '"{:s}"'.format(key) if key == unique else '"{:s}" ({:s})'.format(key, unique)
            msg = 'Device {:s}, was already registered by parent {:s}'.format(device_name, reg_parent.get_identifier())
            parent.logger.error(msg)
            raise self.NonUniqueRegistrationError(msg)

        # Add unique device key to the dict of registered devices
        self._devices[unique] = parent

    def _get_unique_device_key(self, d: typing.Dict[str, typing.Any], key: str,
                               trace: typing.Set[str]) -> str:
        """Recursively resolve aliases until we find the unique device name."""

        assert isinstance(d, dict), 'First argument must be a dict to search in'
        assert isinstance(key, str), 'Key must be a string'
        assert isinstance(trace, set), 'Trace must be a set'

        # Check if we are not stuck in a loop
        if key in trace:
            raise ValueError('Key {:s} causes an alias loop'.format(key))
        # Add key to the trace
        trace.add(key)

        # Get value (could raise KeyError)
        v: typing.Any = d[key]

        if isinstance(v, str):
            # Recurse if we are still dealing with an alias
            return self._get_unique_device_key(d, v, trace)
        elif isinstance(v, dict):
            # We reached a dict, key must be the unique key
            return key
        else:
            # We ended up with an unexpected type
            raise TypeError('Key {:s} returned an unexpected type'.format(key))

    def get_device_key_list(self) -> typing.List[str]:
        """Return a list of registered device keys."""
        device_key_list: typing.List[str] = natsort.natsorted(self._devices.keys())  # Natural sort the list
        return device_key_list

    def make_service_key(self, service_name: str) -> str:
        """Return the system key for a service name."""

        # Check the given name
        assert isinstance(service_name, str), 'Service name must be a string'
        if not _is_valid_name(service_name):
            # Service name not valid
            raise ValueError('Invalid service name "{:s}"'.format(service_name))

        # Return assigned key
        return _KEY_SEPARATOR.join([self._sys_services_key, service_name])

    def add_service(self, service: DaxService) -> None:
        """Register a service."""

        assert isinstance(service, DaxService), 'Service must be a DAX service'

        # Services get indexed by name
        key: str = service.get_name()

        # Get the service that registered with the service name (None if key is available)
        reg_service: typing.Optional[DaxService] = self._services.get(key)

        if reg_service:
            # Service name was already registered
            msg = 'Service with name "{:s}" was already registered'.format(key)
            service.logger.error(msg)
            raise self.NonUniqueRegistrationError(msg)

        # Add service to the registry
        self._services[key] = service

    def has_service(self, key: typing.Union[type, str]) -> bool:
        """Return if service is available."""
        try:
            self.get_service(key)
        except KeyError:
            return False
        else:
            return True

    @typing.overload
    def get_service(self, key: str) -> DaxService:
        ...

    @typing.overload
    def get_service(self, key: typing.Type[__S_T]) -> __S_T:
        ...

    def get_service(self, key: typing.Union[str, typing.Type[__S_T]]) -> typing.Union[DaxService, __S_T]:
        """Get a service from the registry."""

        assert isinstance(key, str) or issubclass(key, DaxService)

        # Figure the right key
        key = key if isinstance(key, str) else key.SERVICE_NAME

        # Try to return the requested service
        try:
            return self._services[key]
        except KeyError as e:
            raise KeyError('Service "{:s}" is not available') from e

    def get_service_key_list(self) -> typing.List[str]:
        """Return a list of registered service keys."""
        service_key_list: typing.List[str] = natsort.natsorted(self._services.keys())  # Natural sort the list
        return service_key_list


# Type variable for dax_client_factory() decorator c (client) argument
__C_T = typing.TypeVar('__C_T', bound='DaxClient')
# Type variable for dax_client_factory() system_type argument
__S_T = typing.TypeVar('__S_T', bound='DaxSystem')


def dax_client_factory(c: typing.Type[__C_T]) -> typing.Callable[[typing.Type[__S_T], typing.Any, typing.Any],
                                                                 typing.Type[__C_T]]:
    """Decorator to convert a DaxClient class to a factory function for that class."""

    assert isinstance(c, type), 'The decorated object must be a class'
    assert issubclass(c, DaxClient), 'The decorated class must be a subclass of DaxClient'

    # Use the wraps decorator, but do not inherit the docstring
    @functools.wraps(c, assigned=[e for e in functools.WRAPPER_ASSIGNMENTS if e != '__doc__'])
    def wrapper(system_type: typing.Type[__S_T]) -> typing.Type[__C_T]:
        """Create a new DAX client class.

        This factory function will create a new client class for a given system type.

        :param system_type: The system type used by the client.
        """

        # Check the system type
        assert isinstance(system_type, type), 'System type must be a type'
        if not issubclass(system_type, DaxSystem):
            raise TypeError('System type must be a subclass of DaxSystem')

        class WrapperClass(c, system_type):  # type: ignore
            """The wrapper class that finalizes the client class.

            The wrapper class first inherits from the client and then the system,
            as if the client class was an extension of the system, just as a
            custom experiment.
            """

            def build(self, *args: typing.Any, **kwargs: typing.Any) -> None:
                # First build the system (not using MRO) to fill the registry
                system_type.build(self)

                # Then build the client which can use the registry
                c.build(self, *args, **kwargs)

            def run(self) -> None:
                # Now we are a DAX system, we need to initialize
                self.dax_init()
                # Call the run method (of the client class which is unaware of the system it is now)
                super(WrapperClass, self).run()

        # The factory function returns the newly constructed wrapper class
        return WrapperClass

    # Return the factory function
    return wrapper<|MERGE_RESOLUTION|>--- conflicted
+++ resolved
@@ -79,384 +79,6 @@
         pass
 
 
-<<<<<<< HEAD
-class _DaxNameRegistry:
-    """A class for unique name registration."""
-
-    class NonUniqueRegistrationError(ValueError):
-        """Exception when a name is registered more then once."""
-        pass
-
-    class NonUniqueSearchError(ValueError):
-        """Exception when a search could not find a unique result."""
-        pass
-
-    # Module base type variable
-    __M_T = typing.TypeVar('__M_T', bound='_DaxModuleBase')
-    # Service type variable
-    __S_T = typing.TypeVar('__S_T', bound='DaxService')
-
-    # List of ARTIQ virtual devices (not available in the device DB)
-    _VIRTUAL_DEVICES: typing.Set[str] = {'scheduler', 'ccb'}
-
-    def __init__(self, system: DaxSystem):
-        """Create a new DAX name registry."""
-
-        assert isinstance(system, DaxSystem), 'System must be of type DAX system'
-
-        # Check system services key
-        if not _is_valid_key(system.SYS_SERVICES):
-            raise ValueError('Invalid system services key "{:s}"'.format(system.SYS_SERVICES))
-
-        # Store system services key
-        self._sys_services_key = system.SYS_SERVICES  # Access attribute directly
-
-        # A dict containing registered modules
-        self._modules: dict = dict()
-        # A dict containing registered devices and the parents that registered them
-        self._devices: dict = dict()
-        # A dict containing registered services
-        self._services: dict = dict()
-
-    def add_module(self, module: _DaxModuleBase) -> None:
-        """Register a module."""
-
-        assert isinstance(module, _DaxModuleBase), 'Module is not a DAX module base'
-
-        # Get the module key
-        key = module.get_system_key()
-
-        # Get the module that registered the module key (None if the key is available)
-        reg_module = self._modules.get(key)
-
-        if reg_module:
-            # Key already in use by an other module
-            msg = 'Module key "{:s}" was already registered by module {:s}'.format(key, reg_module.get_identifier())
-            module.logger.error(msg)
-            raise self.NonUniqueRegistrationError(msg)
-
-        # Add module key to the dict of registered modules
-        self._modules[key] = module
-
-    @typing.overload
-    def get_module(self, key: str) -> _DaxModuleBase:
-        ...
-
-    @typing.overload
-    def get_module(self, key: str, type_: typing.Type[__M_T]) -> __M_T:
-        ...
-
-    def get_module(self, key: str, type_=object) -> object:
-        """Return the requested module by key."""
-
-        assert isinstance(key, str), 'Key must be a string'
-
-        try:
-            # Get the module
-            module = self._modules[key]
-        except KeyError as e:
-            # The key was not present
-            raise KeyError('Module "{:s}" could not be found'.format(key)) from e
-
-        if not isinstance(module, type_):
-            # Module does not have the correct type
-            raise TypeError('Module "{:s}" does not match the expected type'.format(key))
-
-        # Return the module
-        return module
-
-    def search_module(self, type_: typing.Type[__M_T]) -> __M_T:
-        """Search for a unique module that matches the requested type."""
-
-        # Search for all modules matching the type
-        results = self.search_module_dict(type_)
-
-        if len(results) > 1:
-            # More than one module was found
-            raise self.NonUniqueSearchError('Could not find a unique module with type "{:s}"'.format(type_.__name__))
-
-        # Return the only result
-        _, module = results.popitem()
-        return module
-
-    def search_module_dict(self, type_: typing.Type[__M_T]) -> typing.Dict[str, __M_T]:
-        """Search for modules that match the requested type and return results as a dict."""
-
-        assert issubclass(type_, (DaxModuleInterface, _DaxModuleBase)), \
-            'Provided type must be a DAX module base or interface'
-
-        # Search for all modules matching the type
-        results = {k: m for k, m in self._modules.items() if isinstance(m, type_)}
-
-        if not results:
-            # No modules were found
-            raise KeyError('Could not find modules with type "{:s}"'.format(type_.__name__))
-
-        # Return the list with results
-        return results
-
-    def get_module_key_list(self) -> typing.List[str]:
-        """Return a list of registered module keys."""
-        return natsort.natsorted(self._modules.keys())
-
-    def add_device(self, parent: _DaxHasSystem, key: str) -> None:
-        """Register a device."""
-
-        assert isinstance(parent, _DaxHasSystem), 'Parent is not a DaxHasSystem type'
-        assert isinstance(key, str), 'Device key must be a string'
-
-        if key in self._VIRTUAL_DEVICES:
-            return  # Virtual devices always have unique names are excluded from the registry
-
-        try:
-            # Get the unique key
-            unique = self._get_unique_device_key(parent.get_device_db(), key, set())
-        except (KeyError, ValueError, TypeError) as e:
-            msg = 'Device "{:s}" could not be found'.format(key)
-            parent.logger.error(msg)
-            raise KeyError(msg) from e
-
-        # Get the parent that registered the device (None if the device was not registered before)
-        reg_parent = self._devices.get(unique)
-
-        if reg_parent:
-            # Device was already registered
-            device_name = '"{:s}"'.format(key) if key == unique else '"{:s}" ({:s})'.format(key, unique)
-            msg = 'Device {:s}, was already registered by parent {:s}'.format(device_name, reg_parent.get_identifier())
-            parent.logger.error(msg)
-            raise self.NonUniqueRegistrationError(msg)
-
-        # Add unique device key to the dict of registered devices
-        self._devices[unique] = parent
-
-    def _get_unique_device_key(self, d: dict, key: str, trace: set) -> str:
-        """Recursively resolve aliases until we find the unique device name."""
-
-        assert isinstance(d, dict), 'First argument must be a dict to search in'
-        assert isinstance(key, str), 'Key must be a string'
-        assert isinstance(trace, set), 'Trace must be a set'
-
-        # Check if we are not stuck in a loop
-        if key in trace:
-            raise ValueError('Key {:s} causes an alias loop'.format(key))
-        # Add key to the trace
-        trace.add(key)
-
-        # Get value (could raise KeyError)
-        v = d[key]
-
-        if isinstance(v, str):
-            # Recurse if we are still dealing with an alias
-            return self._get_unique_device_key(d, v, trace)
-        elif isinstance(v, dict):
-            # We reached a dict, key must be the unique key
-            return key
-        else:
-            # We ended up with an unexpected type
-            raise TypeError('Key {:s} returned an unexpected type'.format(key))
-
-    def get_device_key_list(self) -> typing.List[str]:
-        """Return a list of registered device keys."""
-        return natsort.natsorted(self._devices.keys())  # Natural sort the list
-
-    def make_service_key(self, service_name: str) -> str:
-        """Return the system key for a service name."""
-
-        # Check the given name
-        assert isinstance(service_name, str), 'Service name must be a string'
-        if not _is_valid_name(service_name):
-            # Service name not valid
-            raise ValueError('Invalid service name "{:s}"'.format(service_name))
-
-        # Return assigned key
-        return _KEY_SEPARATOR.join([self._sys_services_key, service_name])
-
-    def add_service(self, service: DaxService) -> None:
-        """Register a service."""
-
-        assert isinstance(service, DaxService), 'Service must be a DAX service'
-
-        # Services get indexed by name
-        key = service.get_name()
-
-        # Get the service that registered with the service name (None if key is available)
-        reg_service = self._services.get(key)
-
-        if reg_service:
-            # Service name was already registered
-            msg = 'Service with name "{:s}" was already registered'.format(key)
-            service.logger.error(msg)
-            raise self.NonUniqueRegistrationError(msg)
-
-        # Add service to the registry
-        self._services[key] = service
-
-    def has_service(self, key: typing.Union[type, str]) -> bool:
-        """Return if service is available."""
-        try:
-            self.get_service(key)
-        except KeyError:
-            return False
-        else:
-            return True
-
-    @typing.overload
-    def get_service(self, key: str) -> DaxService:
-        ...
-
-    @typing.overload
-    def get_service(self, key: typing.Type[__S_T]) -> __S_T:
-        ...
-
-    def get_service(self, key) -> DaxService:
-        """Get a service from the registry."""
-
-        assert isinstance(key, str) or issubclass(key, DaxService)
-
-        # Figure the right key
-        key = key if isinstance(key, str) else key.SERVICE_NAME
-
-        # Try to return the requested service
-        try:
-            return self._services[key]
-        except KeyError as e:
-            raise KeyError('Service "{:s}" is not available') from e
-
-    def get_service_key_list(self) -> typing.List[str]:
-        """Return a list of registered service keys."""
-        return natsort.natsorted(self._services.keys())  # Natural sort the list
-
-
-class _DaxDataStoreConnector:
-    """Connector class for the DAX data store."""
-
-    # Field type variable
-    __F_T = typing.Union[numbers.Integral, float, bool, str]  # Supported types for fields (Integral for NumPy ints)
-
-    # Legal field types
-    _FIELD_TYPES = (int, float, bool, str)
-
-    # DAX commit hash
-    _DAX_COMMIT: str
-    # Current working directory commit hash
-    _CWD_COMMIT: str
-
-    def __init__(self, system: DaxSystem):
-        """Create a new DAX data store connector."""
-
-        # Store values that will be used for data points
-        self._sys_id: str = system.SYS_ID
-        self._sys_ver: str = str(system.SYS_VER)  # Convert int version to str since tags are strings
-
-        # Get the scheduler, which is a virtual device
-        self._scheduler = system.get_device('scheduler')
-
-        # todo, obtain access to the data store controller using system.get_device()
-
-    def store(self, key: str, value: __F_T) -> None:
-        """Write a single key-value into the data store."""
-
-        # Make a dict with a single key-value pair and store it
-        self.store_dict({key: value})
-
-    def store_dict(self, d: typing.Dict[str, __F_T]) -> None:
-        """Write a dict with key-value pairs into the data store."""
-
-        # Convert NumPy int values to Python int
-        d = {k: int(v) if isinstance(v, numbers.Integral) else v for k, v in d.items()}
-
-        # Check if all keys and values are valid and have supported types
-        for k, v in d.items():
-            if not _is_valid_key(k):
-                # Invalid key
-                raise ValueError('The data store received an invalid key "{:s}"'.format(k))
-            if not isinstance(v, self._FIELD_TYPES):
-                # Unsupported value type
-                raise TypeError('The data store can not store value "{}" of type {:s}'.format(v, str(type(v))))
-
-        # Make a point object for every key-value pair
-        points = [self._make_point(k, v) for k, v in d.items()]
-
-        # Write points to the data store
-        self._write_points(points)
-
-    def _make_point(self, key: str, value: __F_T) -> typing.Dict[str, typing.Union[str, dict]]:
-        """Make a point object from a key-value pair."""
-
-        # Split the key
-        split_key = key.rsplit(_KEY_SEPARATOR, maxsplit=1)
-        base: str = split_key[0] if len(split_key) == 2 else ''  # Base is empty if the key does not split
-        tail: str = split_key[-1]  # The tail is always the last element of the split
-
-        # Tags
-        tags: typing.Dict[str, str] = {
-            'system_version': self._sys_ver,
-            'key': base,  # Base key is the key tag
-        }
-
-        # Fields
-        fields: typing.Dict[str, _DaxDataStoreConnector.__F_T] = {
-            'dax_commit': self._DAX_COMMIT,
-            'cwd_commit': self._CWD_COMMIT,
-            'rid': int(
-                self._scheduler.rid),  # type: ignore
-            'pipeline_name': str(
-                self._scheduler.pipeline_name),  # type: ignore
-            'priority': int(
-                self._scheduler.priority),  # type: ignore
-            tail: value,  # Tail of the key and the value are the actual field
-        }
-        # Add expid items to fields if keys do not exist yet and the types are appropriate
-        fields.update((k, v) for k, v in
-                      self._scheduler.expid.items()  # type: ignore
-                      if k not in fields and isinstance(v, self._FIELD_TYPES))
-
-        # Create the point object
-        point: dict = {
-            'measurement': self._sys_id,
-            'tags': tags,
-            'fields': fields,
-        }
-
-        # Return point
-        return point
-
-    def _write_points(self, points: typing.List[typing.Dict[str, typing.Union[str, dict]]]) -> None:
-        pass  # todo, write points to the actual data store using the controller
-
-    @classmethod
-    def load_commit_hashes(cls):
-        """Load commit hash class attributes, only needs to be done once."""
-
-        # Obtain commit hash of DAX
-        try:
-            # Obtain repo
-            repo = git.Repo(os.path.dirname(__file__), search_parent_directories=True)
-        except git.InvalidGitRepositoryError:
-            # No repo was found, use empty commit hash
-            cls._DAX_COMMIT = ''
-        else:
-            # Get commit hash
-            cls._DAX_COMMIT = repo.head.commit.hexsha
-
-        # Obtain commit hash of current working directory (if existing)
-        try:
-            # Obtain repo
-            repo = git.Repo(os.getcwd(), search_parent_directories=True)
-        except git.InvalidGitRepositoryError:
-            # No repo was found, use empty commit hash
-            cls._CWD_COMMIT: str = ''
-        else:
-            # Get commit hash
-            cls._CWD_COMMIT = repo.head.commit.hexsha
-
-
-# Load commit hashes into class attributes
-_DaxDataStoreConnector.load_commit_hashes()
-
-
-=======
->>>>>>> 94988d8c
 class _DaxHasSystem(_DaxBase, abc.ABC):
     """Intermediate base class for DAX classes that are dependent on a DAX system."""
 
@@ -716,17 +338,11 @@
         # Take core devices and other objects created in build() from parent
         try:
             # Use core devices from parent
-<<<<<<< HEAD
-            self.core = managers_or_parent.core
-            self.core_dma = managers_or_parent.core_dma
-            self.core_cache = managers_or_parent.core_cache
-            # Use other objects from parent
-            self.data_store = managers_or_parent.data_store
-=======
             self.core: artiq.coredevice.core = managers_or_parent.core
             self.core_dma: artiq.coredevice.dma = managers_or_parent.core_dma
             self.core_cache: artiq.coredevice.cache = managers_or_parent.core_cache
->>>>>>> 94988d8c
+            # Use other objects from parent
+            self.data_store: _DaxDataStoreConnector = managers_or_parent.data_store
         except AttributeError as e:
             msg = 'Missing parent core devices or objects (super.build() was probably not called)'
             managers_or_parent.logger.error(msg)
@@ -887,6 +503,9 @@
     # Service type variable
     __S_T = typing.TypeVar('__S_T', bound='DaxService')
 
+    # List of ARTIQ virtual devices (not available in the device DB)
+    _VIRTUAL_DEVICES: typing.Set[str] = {'scheduler', 'ccb'}
+
     def __init__(self, system: DaxSystem):
         """Create a new DAX name registry."""
 
@@ -993,6 +612,9 @@
 
         assert isinstance(parent, _DaxHasSystem), 'Parent is not a DaxHasSystem type'
         assert isinstance(key, str), 'Device key must be a string'
+
+        if key in self._VIRTUAL_DEVICES:
+            return  # Virtual devices always have unique names are excluded from the registry
 
         try:
             # Get the unique key
@@ -1116,6 +738,131 @@
         return service_key_list
 
 
+class _DaxDataStoreConnector:
+    """Connector class for the DAX data store."""
+
+    # Field type variable
+    __F_T = typing.Union[numbers.Integral, float, bool, str]  # Supported types for fields (Integral for NumPy ints)
+    # Point type variable
+    __P_T = typing.Dict[str, typing.Union[str, typing.Union[typing.Dict[str, __F_T], typing.Dict[str, str]]]]
+
+    # Legal field types
+    _FIELD_TYPES: typing.Tuple[type, ...] = (int, float, bool, str)
+
+    # DAX commit hash
+    _DAX_COMMIT: str
+    # Current working directory commit hash
+    _CWD_COMMIT: str
+
+    def __init__(self, system: DaxSystem):
+        """Create a new DAX data store connector."""
+
+        # Store values that will be used for data points
+        self._sys_id: str = system.SYS_ID
+        self._sys_ver: str = str(system.SYS_VER)  # Convert int version to str since tags are strings
+
+        # Get the scheduler, which is a virtual device
+        self._scheduler: typing.Any = system.get_device('scheduler')
+
+        # todo, obtain access to the data store controller using system.get_device()
+
+    def store(self, key: str, value: __F_T) -> None:
+        """Write a single key-value into the data store."""
+
+        # Make a dict with a single key-value pair and store it
+        self.store_dict({key: value})
+
+    def store_dict(self, d: typing.Dict[str, __F_T]) -> None:
+        """Write a dict with key-value pairs into the data store."""
+
+        # Convert NumPy int values to Python int
+        d = {k: int(v) if isinstance(v, numbers.Integral) else v for k, v in d.items()}
+
+        # Check if all keys and values are valid and have supported types
+        for k, v in d.items():
+            if not _is_valid_key(k):
+                # Invalid key
+                raise ValueError('The data store received an invalid key "{:s}"'.format(k))
+            if not isinstance(v, self._FIELD_TYPES):
+                # Unsupported value type
+                raise TypeError('The data store can not store value "{}" of type {:s}'.format(v, str(type(v))))
+
+        # Make a point object for every key-value pair
+        points: typing.List[_DaxDataStoreConnector.__P_T] = [self._make_point(k, v) for k, v in d.items()]
+
+        # Write points to the data store
+        self._write_points(points)
+
+    def _make_point(self, key: str, value: __F_T) -> __P_T:
+        """Make a point object from a key-value pair."""
+
+        # Split the key
+        split_key: typing.List[str] = key.rsplit(_KEY_SEPARATOR, maxsplit=1)
+        base: str = split_key[0] if len(split_key) == 2 else ''  # Base is empty if the key does not split
+        tail: str = split_key[-1]  # The tail is always the last element of the split
+
+        # Tags
+        tags: typing.Dict[str, str] = {
+            'system_version': self._sys_ver,
+            'key': base,  # Base key is the key tag
+        }
+
+        # Fields
+        fields: typing.Dict[str, _DaxDataStoreConnector.__F_T] = {
+            'dax_commit': self._DAX_COMMIT,
+            'cwd_commit': self._CWD_COMMIT,
+            'rid': int(self._scheduler.rid),
+            'pipeline_name': str(self._scheduler.pipeline_name),
+            'priority': int(self._scheduler.priority),
+            tail: value,  # Tail of the key and the value are the actual field
+        }
+        # Add expid items to fields if keys do not exist yet and the types are appropriate
+        fields.update((k, v) for k, v in self._scheduler.expid.items()
+                      if k not in fields and isinstance(v, self._FIELD_TYPES))
+
+        # Create the point object
+        point: _DaxDataStoreConnector.__P_T = {
+            'measurement': self._sys_id,
+            'tags': tags,
+            'fields': fields,
+        }
+
+        # Return point
+        return point
+
+    def _write_points(self, points: typing.List[__P_T]) -> None:
+        pass  # todo, write points to the actual data store using the controller
+
+    @classmethod
+    def load_commit_hashes(cls) -> None:
+        """Load commit hash class attributes, only needs to be done once."""
+
+        # Obtain commit hash of DAX
+        try:
+            # Obtain repo
+            repo: git.Repo = git.Repo(os.path.dirname(__file__), search_parent_directories=True)
+        except git.InvalidGitRepositoryError:
+            # No repo was found, use empty commit hash
+            cls._DAX_COMMIT = ''
+        else:
+            # Get commit hash
+            cls._DAX_COMMIT = repo.head.commit.hexsha
+
+        # Obtain commit hash of current working directory (if existing)
+        try:
+            # Obtain repo
+            repo = git.Repo(os.getcwd(), search_parent_directories=True)
+        except git.InvalidGitRepositoryError:
+            # No repo was found, use empty commit hash
+            cls._CWD_COMMIT = ''
+        else:
+            # Get commit hash
+            cls._CWD_COMMIT = repo.head.commit.hexsha
+
+
+# Load commit hashes into class attributes
+_DaxDataStoreConnector.load_commit_hashes()
+
 # Type variable for dax_client_factory() decorator c (client) argument
 __C_T = typing.TypeVar('__C_T', bound='DaxClient')
 # Type variable for dax_client_factory() system_type argument
